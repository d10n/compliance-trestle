# -*- mode:python; coding:utf-8 -*-
# Copyright (c) 2022 IBM Corp. All rights reserved.
#
# Licensed under the Apache License, Version 2.0 (the "License");
# you may not use this file except in compliance with the License.
# You may obtain a copy of the License at
#
#     https://www.apache.org/licenses/LICENSE-2.0
#
# Unless required by applicable law or agreed to in writing, software
# distributed under the License is distributed on an "AS IS" BASIS,
# WITHOUT WARRANTIES OR CONDITIONS OF ANY KIND, either express or implied.
# See the License for the specific language governing permissions and
# limitations under the License.
"""OSCAL transformation tasks."""

import configparser
import datetime
import logging
import pathlib
import traceback
import uuid
from typing import Dict, List, Optional

from trestle.oscal import OSCAL_VERSION
from trestle.oscal.common import Metadata
from trestle.oscal.common import Party
from trestle.oscal.common import Property
from trestle.oscal.common import Remarks
from trestle.oscal.common import ResponsibleParty
from trestle.oscal.common import ResponsibleRole
from trestle.oscal.common import Role
from trestle.oscal.component import ComponentDefinition
from trestle.oscal.component import ControlImplementation
from trestle.oscal.component import DefinedComponent
from trestle.oscal.component import ImplementedRequirement
from trestle.oscal.component import SetParameter
from trestle.oscal.component import Statement
from trestle.tasks.base_task import TaskBase
from trestle.tasks.base_task import TaskOutcome
from trestle.tasks.xlsx_helper import XlsxHelper
from trestle.tasks.xlsx_helper import get_trestle_version

logger = logging.getLogger(__name__)

key_sep = sep = '|'


class XlsxToOscalComponentDefinition(TaskBase):
    """
    Task to create OSCAL ComponentDefinition json.

    Attributes:
        name: Name of the task.
    """

    name = 'xlsx-to-oscal-cd'

    def __init__(self, config_object: Optional[configparser.SectionProxy]) -> None:
        """
        Initialize trestle task xlsx-to-oscal-cd.

        Args:
            config_object: Config section associated with the task.
        """
        super().__init__(config_object)
        self.xlsx_helper = XlsxHelper()
        self._timestamp = datetime.datetime.utcnow().replace(microsecond=0).replace(tzinfo=datetime.timezone.utc
                                                                                    ).isoformat()

    def set_timestamp(self, timestamp: str) -> None:
        """Set the timestamp."""
        self._timestamp = timestamp

    def print_info(self) -> None:
        """Print the help string."""
        self.xlsx_helper.print_info(self.name, 'component_definition')

    def simulate(self) -> TaskOutcome:
        """Provide a simulated outcome."""
        return TaskOutcome('simulated-success')

    def execute(self) -> TaskOutcome:
        """Provide an executed outcome."""
        try:
            return self._execute()
        except Exception:
            logger.info(traceback.format_exc())
            return TaskOutcome('failure')

    def _execute(self) -> TaskOutcome:
        """Execute path core."""
        if not self.xlsx_helper.configure(self):
            return TaskOutcome('failure')
        # config output
        odir = self._config.get('output-dir')
        opth = pathlib.Path(odir)
        self._overwrite = self._config.getboolean('output-overwrite', True)
        # insure output dir exists
        opth.mkdir(exist_ok=True, parents=True)
        # calculate output file name & check writability
        oname = 'component-definition.json'
        ofile = opth / oname
        if not self._overwrite and pathlib.Path(ofile).exists():
            logger.warning(f'output: {ofile} already exists')
            return TaskOutcome('failure')
        # initialize
        self.defined_components = {}
        # roles, responsible_roles, parties, responsible parties
        party_uuid_01 = str(uuid.uuid4())
        party_uuid_02 = str(uuid.uuid4())
        party_uuid_03 = str(uuid.uuid4())
        roles = self._build_roles()
        responsible_roles = self._build_responsible_roles(party_uuid_01, party_uuid_02, party_uuid_03)
        parties = self._build_parties(party_uuid_01, party_uuid_02, party_uuid_03)
        responsible_parties = self._build_responsible_parties(party_uuid_01, party_uuid_02, party_uuid_03)
        # process each row of spread sheet
        self._process_rows(responsible_roles)
        # create OSCAL ComponentDefinition
        metadata = Metadata(
            title='Component definition for ' + self._get_catalog_title() + ' profiles',
            last_modified=self._timestamp,
            oscal_version=OSCAL_VERSION,
            version=get_trestle_version(),
            roles=roles,
            parties=parties,
            responsible_parties=responsible_parties
        )
        component_definition = ComponentDefinition(
            uuid=str(uuid.uuid4()),
            metadata=metadata,
            components=list(self.defined_components.values()),
        )
        # write OSCAL ComponentDefinition to file
        if self._verbose:
            logger.info(f'output: {ofile}')
        component_definition.oscal_write(pathlib.Path(ofile))
        # issues
        self._report_issues()
        return TaskOutcome('success')

    def _process_rows(self, responsible_roles: List[ResponsibleRole]) -> None:
        """Process spread sheet rows."""
        ci_map = {}
        for row in self.xlsx_helper.row_generator():
            # quit when first row with no goal_id encountered
            goal_name_id = self.xlsx_helper.get_goal_name_id(row)
            controls = self.xlsx_helper.get_controls(row)
            if len(controls.keys()) == 0:
                continue
            # component
            component_name = self.xlsx_helper.get_component_name(row)
            component_type = 'Service'
            defined_component = self._get_defined_component(component_name, component_type)
            # parameter
            parameter_name, parameter_description = self.xlsx_helper.get_parameter_name_and_description(row)
            # control implementations
            source = self._get_catalog_url()
            description = component_name + ' implemented controls for ' + self._get_catalog_title(
            ) + '. It includes assessment asset configuration for CICD.'
            key = source + key_sep + description
            control_implementation = ci_map.get(key)
            if not control_implementation:
                ci_map[key] = ControlImplementation(
                    uuid=str(uuid.uuid4()),
                    source=source,
                    description=description,
                    implemented_requirements=[],
                )
                control_implementation = ci_map[key]
                if defined_component.control_implementations is None:
                    defined_component.control_implementations = []
                defined_component.control_implementations.append(control_implementation)
            # implemented requirements
            self._add_implemented_requirements(
                row, control_implementation, controls, component_name, parameter_name, responsible_roles, goal_name_id
            )
            # keep alternative parameter values at control implementation level
            parameter_values = self.xlsx_helper.get_parameter_values(row)
            self._add_set_parameter_values(parameter_name, parameter_values, control_implementation)

    def _add_implemented_requirements(
        self,
        row: int,
        control_implementation: ControlImplementation,
        controls: Dict[str, List[str]],
        component_name: str,
        parameter_name: str,
        responsible_roles: List[ResponsibleRole],
        goal_name_id: str
    ) -> None:
        """Add implemented requirements."""
        goal_remarks = self.xlsx_helper.get_goal_remarks(row)
        parameter_value_default = self.xlsx_helper.get_parameter_value_default(row)
        for control in controls.keys():
            control_uuid = str(uuid.uuid4())
            prop1 = Property(
                name='goal_name_id',
                class_=self._get_class_for_property_name('goal_name_id'),
                value=goal_name_id,
                ns=self._get_namespace(),
                remarks=Remarks(__root__=str(goal_remarks))
            )
            prop2 = Property(
                name='goal_version',
                class_=self._get_class_for_property_name('goal_version'),
                value=self._get_goal_version(),
                ns=self._get_namespace(),
                remarks=Remarks(__root__=str(goal_name_id))
            )
            props = [prop1, prop2]
            control_id, _ = self.catalog_interface.get_control_id_and_status(control)
            if not control_id:
                logger.info(f'row {row} control {control} not found in catalog')
                control_id = control
            # implemented_requirement
            implemented_requirement = ImplementedRequirement(
                uuid=control_uuid,
                description=control,
                props=props,
                control_id=control_id,
                responsible_roles=responsible_roles,
            )
            # add statements
            self._add_statements(row, control, controls, component_name, implemented_requirement)
            # add set_parameter
            self._add_set_parameter_default(parameter_name, parameter_value_default, implemented_requirement)
            # implemented_requirements
            control_implementation.implemented_requirements.append(implemented_requirement)

    def _add_statements(
        self,
        row: int,
        control: str,
        controls: Dict[str, List[str]],
        component_name: str,
        implemented_requirement: ImplementedRequirement
    ) -> None:
        """Add statements."""
        control_statements = controls[control]
        if control_statements:
            statements = []
            for control_statement in control_statements:
                statement_id = control + control_statement
                if any(i in control for i in '()'):
                    control = control.replace('(', '_')
                    control = control.replace(')', '')
                    logger.info(f'row {row} control {control} edited to remove parentheses')
                statement = Statement(
                    statement_id=control,
                    uuid=str(uuid.uuid4()),
                    description=f'{component_name} implements {statement_id}'
                )
                statements.append(statement)
            implemented_requirement.statements = statements

    def _add_set_parameter_values(
        self, parameter_name: str, parameter_values: str, control_implementation: ControlImplementation
    ) -> None:
        """Add set parameter values (the set of choices)."""
        if parameter_name is not None:
            parameter_name = parameter_name.replace(' ', '_')
            if parameter_values is not None:
                set_parameter = SetParameter(param_id=parameter_name, values=parameter_values)
                if control_implementation.set_parameters is None:
                    control_implementation.set_parameters = []
<<<<<<< HEAD
                control_implementation.set_parameters.append(set_parameter)
=======
                # set_parameters is a list
                control_implementation.set_parameters.extend(set_parameters)
>>>>>>> 64923278

    def _add_set_parameter_default(
        self, parameter_name: str, parameter_value_default: str, implemented_requirement: ImplementedRequirement
    ) -> None:
        """Add set parameter default (the "recommended" value)."""
        if parameter_name is not None:
            parameter_name = parameter_name.replace(' ', '_')
            if parameter_value_default is not None:
                if implemented_requirement.set_parameters is None:
                    implemented_requirement.set_parameters = []
                values = [parameter_value_default]
                set_parameter = SetParameter(param_id=parameter_name, values=values)
<<<<<<< HEAD
                implemented_requirement.set_parameters.append(set_parameter)
=======
                set_parameters = [set_parameter]
                # set_parameters is a list
                implemented_requirement.set_parameters.extend(set_parameters)
>>>>>>> 64923278

    def _get_defined_component(self, component_name: str, component_type: str) -> DefinedComponent:
        """Get defined component."""
        key = component_name + key_sep + component_type
        defined_component = self.defined_components.get(key)
        if not defined_component:
            # create new component
            component_title = component_name
            component_description = component_name
            defined_component = DefinedComponent(
                uuid=str(uuid.uuid4()),
                description=component_description,
                title=component_title,
                type=component_type,
            )
            self.defined_components[key] = defined_component
        return defined_component

    def _build_roles(self) -> List[Role]:
        """Build roles."""
        value = [
            Role(id='prepared-by', title='Indicates the organization that created this content.'),
            Role(id='prepared-for', title='Indicates the organization for which this content was created..'),
            Role(
                id='content-approver',
                title='Indicates the organization responsible for all content represented in the "document".'
            ),
        ]
        return value

    def _build_responsible_roles(self, party_uuid_01: str, party_uuid_02: str,
                                 party_uuid_03: str) -> List[ResponsibleRole]:
        """Build responsible roles."""
        role_prepared_by = ResponsibleRole(role_id='prepared-by', party_uuids=[party_uuid_01])
        role_prepared_for = ResponsibleRole(role_id='prepared-for', party_uuids=[party_uuid_02, party_uuid_03])
        role_content_approver = ResponsibleRole(role_id='content-approver', party_uuids=[party_uuid_01])
        value = [
            role_prepared_by,
            role_prepared_for,
            role_content_approver,
        ]
        return value

    def _build_parties(self, party_uuid_01: str, party_uuid_02: str, party_uuid_03: str) -> List[Party]:
        """Build parties."""
        value = [
            Party(uuid=party_uuid_01, type='organization', name=self._get_org_name(), remarks=self._get_org_remarks()),
            Party(
                uuid=party_uuid_02,
                type='organization',
                name='Customer',
                remarks='organization to be customized at account creation only for their Component Definition'
            ),
            Party(
                uuid=party_uuid_03,
                type='organization',
                name='ISV',
                remarks='organization to be customized at ISV subscription only for their Component Definition'
            ),
        ]
        return value

    def _build_responsible_parties(self, party_uuid_01: str, party_uuid_02: str,
                                   party_uuid_03: str) -> List[ResponsibleParty]:
        """Build responsible parties."""
        prepared_by = ResponsibleParty(role_id='prepared-by', party_uuids=[party_uuid_01])
        prepared_for = ResponsibleParty(role_id='prepared-for', party_uuids=[party_uuid_02, party_uuid_03])
        content_approver = ResponsibleParty(role_id='content-approver', party_uuids=[party_uuid_01])
        value = [
            prepared_by,
            prepared_for,
            content_approver,
        ]
        return value

    def _report_issues(self) -> None:
        """Report issues."""
        self.xlsx_helper.report_issues()

    def _get_org_name(self) -> str:
        """Get org-name from config."""
        value = self._config.get('org-name')
        logger.debug(f'org-name: {value}')
        return value

    def _get_org_remarks(self) -> str:
        """Get org-remarks from config."""
        value = self._config.get('org-remarks')
        logger.debug(f'org-remarks: {value}')
        return value

    def _get_class_for_property_name(self, property_name: str) -> str:
        """Get class for property-name from config."""
        value = None
        data = self._config.get('property-name-to-class')
        if data is not None:
            for item in data.split(','):
                item = item.strip()
                parts = item.split(':')
                if len(parts) != 2 or parts[0] != property_name:
                    continue
                value = parts[1]
                break
        logger.debug(f'property-name-to-class: {property_name} -> {value}')
        return value

    def _get_namespace(self) -> str:
        """Get namespace from config."""
        value = self._config.get('namespace')
        logger.debug(f'namespace: {value}')
        return value

    def _get_catalog_url(self) -> str:
        """Get catalog url from config."""
        value = self._config.get('catalog-url')
        logger.debug(f'catalog-url: {value}')
        return value

    def _get_catalog_title(self) -> str:
        """Get catalog title from config."""
        value = self._config.get('catalog-title')
        logger.debug(f'catalog-title: {value}')
        return value

    def _get_goal_version(self) -> str:
        """Fix goal_version at 1.0."""
        return '1.0'<|MERGE_RESOLUTION|>--- conflicted
+++ resolved
@@ -261,15 +261,11 @@
         if parameter_name is not None:
             parameter_name = parameter_name.replace(' ', '_')
             if parameter_values is not None:
-                set_parameter = SetParameter(param_id=parameter_name, values=parameter_values)
+                set_parameters = [SetParameter(param_id=parameter_name, values=parameter_values)]
                 if control_implementation.set_parameters is None:
                     control_implementation.set_parameters = []
-<<<<<<< HEAD
-                control_implementation.set_parameters.append(set_parameter)
-=======
                 # set_parameters is a list
                 control_implementation.set_parameters.extend(set_parameters)
->>>>>>> 64923278
 
     def _add_set_parameter_default(
         self, parameter_name: str, parameter_value_default: str, implemented_requirement: ImplementedRequirement
@@ -282,13 +278,9 @@
                     implemented_requirement.set_parameters = []
                 values = [parameter_value_default]
                 set_parameter = SetParameter(param_id=parameter_name, values=values)
-<<<<<<< HEAD
-                implemented_requirement.set_parameters.append(set_parameter)
-=======
                 set_parameters = [set_parameter]
                 # set_parameters is a list
                 implemented_requirement.set_parameters.extend(set_parameters)
->>>>>>> 64923278
 
     def _get_defined_component(self, component_name: str, component_type: str) -> DefinedComponent:
         """Get defined component."""
