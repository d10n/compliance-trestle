# Copyright (c) 2022 IBM Corp. All rights reserved.
#
# Licensed under the Apache License, Version 2.0 (the "License");
# you may not use this file except in compliance with the License.
# You may obtain a copy of the License at
#
#     https://www.apache.org/licenses/LICENSE-2.0
#
# Unless required by applicable law or agreed to in writing, software
# distributed under the License is distributed on an "AS IS" BASIS,
# WITHOUT WARRANTIES OR CONDITIONS OF ANY KIND, either express or implied.
# See the License for the specific language governing permissions and
# limitations under the License.
"""Create resolved catalog from profile."""

import logging
from typing import Iterator, List, Optional, Tuple, Union

import trestle.oscal.catalog as cat
import trestle.oscal.common as com
import trestle.oscal.profile as prof
from trestle.common import const
from trestle.common.common_types import OBT
from trestle.common.err import TrestleError
from trestle.common.list_utils import as_list, none_if_empty
from trestle.core.pipeline import Pipeline

logger = logging.getLogger(__name__)

ID = 'id'

NAME = 'name'

PART_EXCLUDE = [NAME]

PROPERTY_EXCLUDE = [NAME]

PARAMETER_EXCLUDE = [ID]

CONTROL_EXCLUDE = [ID]

CATALOG_EXCLUDE = ['uuid', 'metadata', 'back_matter']

ITEM_EXCLUDE_MAP = {
    'Part': PART_EXCLUDE,
    'Property': PROPERTY_EXCLUDE,
    'Parameter': PARAMETER_EXCLUDE,
    'Control': CONTROL_EXCLUDE,
    'Catalog': CATALOG_EXCLUDE
}


class Merge(Pipeline.Filter):
    """
    Merge the incoming catalogs according to rules in the profile.

    The incoming catalogs have already been pruned based on the import.
    Now the controls must be gathered, merged, and grouped based on the merge settings.
    """

    def __init__(self, profile: prof.Profile) -> None:
        """Initialize the class with the profile."""
        logger.debug('merge filter initialize')
        self._profile = profile

    def _get_id(self, item: OBT) -> Optional[str]:
        id_ = getattr(item, ID, None)
        if id_ is None:
            id_ = getattr(item, NAME, None)
        return id_

    def _merge_lists(self, dest: List[OBT], src: List[OBT], merge_method: str) -> None:
        added_items = []
        if merge_method == const.KEEP:
            dest.extend(src)
            return
        for item in src:
            # if there is an exact copy of this in dest then ignore it
            if item not in dest:
                merged = False
                item_id = self._get_id(item)
                if item_id is not None:
                    for other in dest:
                        other_id = self._get_id(other)
                        if other_id == item_id:
                            if merge_method == 'merge':
                                self._merge_items(other, item, merge_method)
                            merged = True
                            break
                # it isn't already in dest and no match was found for merge, so append
                if not merged:
                    added_items.append(item)
        dest.extend(added_items)

    def _merge_attrs(
        self, dest: Union[OBT, List[OBT]], src: Union[OBT, List[OBT]], attr: str, merge_method: str
    ) -> None:
        """Merge this attr of src into the attr of dest."""
        src_attr = getattr(src, attr, None)
        if src_attr is None:
            return
        item_type = type(src).__name__
        if attr in ITEM_EXCLUDE_MAP.get(item_type, []):
            return
        dest_attr = getattr(dest, attr, None)
        if dest_attr and isinstance(dest_attr, list):
            self._merge_lists(dest_attr, src_attr, merge_method)
            setattr(dest, attr, dest_attr)
            return
        if dest_attr and merge_method == 'use_first':
            return
        if dest_attr == src_attr and merge_method != 'keep':
            return
        setattr(dest, attr, src_attr)

    def _merge_items(self, dest: OBT, src: OBT, merge_method: str) -> None:
        """Merge two items recursively."""
        for field in src.__fields_set__:
            self._merge_attrs(dest, src, field, merge_method)

    def _group_contents(self, group: cat.Group) -> Tuple[List[cat.Control], List[com.Parameter]]:
        """Get flattened content of group and its groups recursively."""
        controls = []
        params = []
        controls.extend(as_list(group.controls))
        params.extend(as_list(group.params))
        if group.groups is not None:
            for sub_group in group.groups:
                new_controls, new_params = self._group_contents(sub_group)
                controls.extend(new_controls)
                params.extend(new_params)
        return controls, params

    def _flatten_catalog(self, catalog: cat.Catalog, as_is: bool) -> cat.Catalog:
        """Flatten the groups of the catalog if as_is is False."""
        if as_is or catalog.groups is None:
            return catalog

        # as_is is False so flatten the controls into a single list
        catalog.controls = as_list(catalog.controls)
        catalog.params = as_list(catalog.params)
        for group in catalog.groups:
            new_controls, new_params = self._group_contents(group)
            catalog.controls.extend(new_controls)
            catalog.params.extend(new_params)
        catalog.controls = none_if_empty(catalog.controls)
        catalog.params = none_if_empty(catalog.params)
        catalog.groups = None
        return catalog

    def _merge_two_catalogs(self, dest: cat.Catalog, src: cat.Catalog, merge_method: str, as_is: bool) -> cat.Catalog:
        # merge_method is use_first, merge, or keep
        # if as_is is false, the result is flattened

        dest = self._flatten_catalog(dest, as_is)
        src = self._flatten_catalog(src, as_is)

        self._merge_items(dest, src, merge_method)

        return dest

    def _merge_catalog(self, merged: Optional[cat.Catalog], catalog: cat.Catalog) -> cat.Catalog:
        """Merge the controls in the catalog into merged catalog."""
        # no merge means keep, including dups
        # same for merge with no combine
        # groups are merged only if separate directive such as as-is is given
        # use-first is a merge combination rule
        # merge is a merge combination rule for controls.  groups are not merged by this rule
        # merge/as-is and merge/custom are used for merging groups
        # if neither as-is nor custom is specified - just get single list of controls
        # unstructured controls should appear after any loose params

        # make copies to avoid changing input objects
        local_cat = catalog.copy(deep=True)
        local_merged = merged.copy(deep=True) if merged else None

        merge_method = 'keep'
        as_is = False
        if self._profile.merge is not None:
            if self._profile.merge.custom is not None:
                raise TrestleError('Profile with custom merge is not supported.')
            if self._profile.merge.as_is is not None:
                as_is = self._profile.merge.as_is
            if self._profile.merge.combine is None:
<<<<<<< HEAD
                logger.warning('Profile has merge but no combine so defaulting to combine/merge.')
                merge_method = 'merge'
            else:
                merge_combine = self._profile.merge.combine
                if merge_combine.method is None:
                    logger.warning('Profile has merge combine but no method.  Defaulting to merge.')
                    merge_method = 'merge'
=======
                logger.debug('Profile has merge but no combine so defaulting to combine/merge.')
                merge_method = prof.Method.merge
            else:
                merge_combine = self._profile.merge.combine
                if merge_combine.method is None:
                    logger.debug('Profile has merge combine but no method.  Defaulting to merge.')
                    merge_method = prof.Method.merge
>>>>>>> 3c1d7bb4
                else:
                    merge_method = merge_combine.method

        if local_merged is None:
            return self._flatten_catalog(local_cat, as_is)

        # merge the incoming catalog with merged based on merge_method and as_is
        return self._merge_two_catalogs(local_merged, local_cat, merge_method, as_is)

    def process(self, pipelines: List[Pipeline]) -> Iterator[cat.Catalog]:
        """
        Merge the incoming catalogs.

        This pulls from import and iterates over the incoming catalogs.
        The way groups, lists of controls, and controls themselves get merged is specified by the profile.
        """
        merged: Optional[cat.Catalog] = None
        logger.debug(f'merge entering process with {len(pipelines)} pipelines')
        for pipeline in pipelines:
            catalog = next(pipeline.process(None))
            merged = self._merge_catalog(merged, catalog)
        yield merged<|MERGE_RESOLUTION|>--- conflicted
+++ resolved
@@ -182,23 +182,13 @@
             if self._profile.merge.as_is is not None:
                 as_is = self._profile.merge.as_is
             if self._profile.merge.combine is None:
-<<<<<<< HEAD
-                logger.warning('Profile has merge but no combine so defaulting to combine/merge.')
+                logger.debug('Profile has merge but no combine so defaulting to combine/merge.')
                 merge_method = 'merge'
             else:
                 merge_combine = self._profile.merge.combine
                 if merge_combine.method is None:
-                    logger.warning('Profile has merge combine but no method.  Defaulting to merge.')
+                    logger.debug('Profile has merge combine but no method.  Defaulting to merge.')
                     merge_method = 'merge'
-=======
-                logger.debug('Profile has merge but no combine so defaulting to combine/merge.')
-                merge_method = prof.Method.merge
-            else:
-                merge_combine = self._profile.merge.combine
-                if merge_combine.method is None:
-                    logger.debug('Profile has merge combine but no method.  Defaulting to merge.')
-                    merge_method = prof.Method.merge
->>>>>>> 3c1d7bb4
                 else:
                     merge_method = merge_combine.method
 
