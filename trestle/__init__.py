# -*- mode:python; coding:utf-8 -*-

# Copyright (c) 2020 IBM Corp. All rights reserved.
#
# Licensed under the Apache License, Version 2.0 (the "License");
# you may not use this file except in compliance with the License.
# You may obtain a copy of the License at
#
#     http://www.apache.org/licenses/LICENSE-2.0
#
# Unless required by applicable law or agreed to in writing, software
# distributed under the License is distributed on an "AS IS" BASIS,
# WITHOUT WARRANTIES OR CONDITIONS OF ANY KIND, either express or implied.
# See the License for the specific language governing permissions and
# limitations under the License.
"""
trestle - A python library and command line utility for compliance.

Trestle is a tool to which enables the creation and validation of
documentation artifacts for compliance requirements. It leverages NIST's
OSCAL (https://pages.nist.gov/OSCAL/documentation/) as a standard data
format for interchange between tools & people and provides an
opinionated approach to OSCAL adoption.
"""

<<<<<<< HEAD
__version__ = '0.2.2'
=======
__version__ = '0.3.0'
>>>>>>> 39aa9cc7
<|MERGE_RESOLUTION|>--- conflicted
+++ resolved
@@ -23,8 +23,4 @@
 opinionated approach to OSCAL adoption.
 """
 
-<<<<<<< HEAD
-__version__ = '0.2.2'
-=======
-__version__ = '0.3.0'
->>>>>>> 39aa9cc7
+__version__ = '0.3.0'