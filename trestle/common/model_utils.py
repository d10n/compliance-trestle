# -*- mode:python; coding:utf-8 -*-

# Copyright (c) 2022 IBM Corp. All rights reserved.
#
# Licensed under the Apache License, Version 2.0 (the "License");
# you may not use this file except in compliance with the License.
# You may obtain a copy of the License at
#
#     https://www.apache.org/licenses/LICENSE-2.0
#
# Unless required by applicable law or agreed to in writing, software
# distributed under the License is distributed on an "AS IS" BASIS,
# WITHOUT WARRANTIES OR CONDITIONS OF ANY KIND, either express or implied.
# See the License for the specific language governing permissions and
# limitations under the License.
"""Common utilities for the OSCAL models and directories."""
import importlib
import logging
import pathlib
import re
import uuid
from datetime import datetime
from pathlib import Path
from typing import Any, Dict, List, Optional, Set, Tuple, Type, Union, cast

from pydantic import BaseModel, create_model

import trestle.common
import trestle.common.common_types
from trestle.common import const, err, list_utils, str_utils, type_utils as utils
from trestle.common.common_types import TG, TopLevelOscalModel
from trestle.common.err import TrestleError, TrestleNotFoundError
from trestle.common.file_utils import extract_trestle_project_root, iterdir_without_hidden_files
from trestle.common.list_utils import as_filtered_list, none_if_empty
from trestle.common.str_utils import AliasMode, alias_to_classname
from trestle.core.base_model import OscalBaseModel
from trestle.core.models.file_content_type import FileContentType
from trestle.core.remote import cache
from trestle.oscal import assessment_plan, assessment_results, common, poam

logger = logging.getLogger(__name__)


class ModelUtils:
    """Utilities for the OSCAL models input and output."""

    @staticmethod
    def load_distributed(
        abs_path: Path,
        abs_trestle_root: Path,
        collection_type: Optional[Type[Any]] = None
    ) -> Tuple[Type[OscalBaseModel], str, Union[OscalBaseModel, List[OscalBaseModel], Dict[str, OscalBaseModel]]]:
        """
        Given path to a model, load the model.

        If the model is decomposed/split/distributed,the decomposed models are loaded recursively.

        Args:
            abs_path: The path to the file/directory to be loaded.
            abs_trestle_root: The trestle workspace root directory.
            collection_type: The type of collection model, if it is a collection model.
                typing.List is the only collection type handled or expected.
                Defaults to None.

        Returns:
            Return a tuple of Model Type (e.g. class 'trestle.oscal.catalog.Catalog'),
            Model Alias (e.g. 'catalog.metadata') and Instance of the Model.
            If the model is decomposed/split/distributed, the instance of the model contains
            the decomposed models loaded recursively.

        Note:
            This does not validate the model.  You must either validate the model separately or use the load_validate
            utilities.
        """
        # if trying to load file that does not exist, load path instead
        if not abs_path.exists():
            abs_path = abs_path.with_name(abs_path.stem)

        if not abs_path.exists():
            raise TrestleNotFoundError(f'File {abs_path} not found for load.')

        if collection_type:
            # If the path contains a list type model
            if collection_type is list:
                return ModelUtils._load_list(abs_path, abs_trestle_root)
            # the only other collection type in OSCAL is dict, and it only applies to include_all,
            # which is too granular ever to be loaded by this routine
            else:
                raise TrestleError(f'Collection type {collection_type} not recognized for distributed load.')

        # Get current model
        primary_model_type, primary_model_alias = ModelUtils.get_stripped_model_type(abs_path, abs_trestle_root)
        primary_model_instance: Optional[OscalBaseModel] = None

        # is this an attempt to load an actual json or yaml file?
        content_type = FileContentType.path_to_content_type(abs_path)
        # if file is sought but it doesn't exist, ignore and load as decomposed model
        if FileContentType.is_readable_file(content_type) and abs_path.exists():
            primary_model_instance = primary_model_type.oscal_read(abs_path)
        # Is model decomposed?
        decomposed_dir = abs_path.with_name(abs_path.stem)

        if decomposed_dir.exists():
            aliases_not_to_be_stripped = []
            instances_to_be_merged: List[OscalBaseModel] = []

            for local_path in sorted(trestle.common.file_utils.iterdir_without_hidden_files(decomposed_dir)):
                if local_path.is_file():
                    model_type, model_alias, model_instance = ModelUtils.load_distributed(local_path, abs_trestle_root)
                    aliases_not_to_be_stripped.append(model_alias.split('.')[-1])
                    instances_to_be_merged.append(model_instance)

                elif local_path.is_dir():
                    model_type, model_alias = ModelUtils.get_stripped_model_type(local_path, abs_trestle_root)
                    # Only load the directory if it is a collection model. Otherwise do nothing - it gets loaded when
                    # iterating over the model file

                    # If a model is just a container for a list e.g.
                    # class Foo(OscalBaseModel):  noqa: E800
                    #      __root__: List[Bar]    noqa: E800
                    # You need to test whether first a root key exists
                    # then whether the outer_type of root is a collection.
                    # Alternative is to do a try except to avoid the error for an unknown key.

                    if model_type.is_collection_container():
                        # This directory is a decomposed List or Dict
                        collection_type = model_type.get_collection_type()
                        model_type, model_alias, model_instance = ModelUtils.load_distributed(local_path,
                                                                                              abs_trestle_root,
                                                                                              collection_type)
                        aliases_not_to_be_stripped.append(model_alias.split('.')[-1])
                        instances_to_be_merged.append(model_instance)
            primary_model_dict = {}
            if primary_model_instance is not None:
                primary_model_dict = primary_model_instance.__dict__

            merged_model_type, merged_model_alias = ModelUtils.get_stripped_model_type(abs_path,
                                                                                       abs_trestle_root,
                                                                                       aliases_not_to_be_stripped)

            # The following use of top_level is to allow loading of a top level model by name only, e.g. MyCatalog
            # There may be a better overall way to approach this.
            top_level = len(merged_model_alias.split('.')) == 1

            for i in range(len(aliases_not_to_be_stripped)):
                alias = aliases_not_to_be_stripped[i]
                instance = instances_to_be_merged[i]
                if hasattr(instance, '__dict__') and '__root__' in instance.__dict__ and isinstance(instance,
                                                                                                    OscalBaseModel):
                    instance = instance.__dict__['__root__']
                if top_level and not primary_model_dict:
                    primary_model_dict = instance.__dict__
                else:
                    primary_model_dict[alias] = instance

            merged_model_instance = merged_model_type(**primary_model_dict)  # type: ignore
            return merged_model_type, merged_model_alias, merged_model_instance
        return primary_model_type, primary_model_alias, primary_model_instance

    @staticmethod
    def load_model_for_class(
        trestle_root: pathlib.Path,
        model_name: str,
        model_class: TG,
        file_content_type: Optional[FileContentType] = None
    ) -> Tuple[TG, pathlib.Path]:
        """Load a model by name and model class and infer file content type if not specified.

        If you need to load an existing model but its content type may not be known, use this method.
        But the file content type should be specified if it is somehow known.

        Note:  This does not validate the model.  If you want to validate the model use the load_validate utilities.
        """
        root_model_path = ModelUtils._root_path_for_top_level_model(trestle_root, model_name, model_class)
        if file_content_type is None:
            file_content_type = FileContentType.path_to_content_type(root_model_path)
        if not FileContentType.is_readable_file(file_content_type):
            raise TrestleError(f'Unable to load model {model_name} without specifying json or yaml.')
        full_model_path = root_model_path.with_suffix(FileContentType.to_file_extension(file_content_type))
        _, _, model = ModelUtils.load_distributed(full_model_path, trestle_root)
        return model, full_model_path

    @staticmethod
    def load_model_for_type(trestle_root: pathlib.Path, model_type: str, model_name: str) -> Tuple[TG, pathlib.Path]:
        """Load model for the given type and name."""
        dir_name = ModelUtils.model_type_to_model_dir(model_type)
        model_path = trestle_root / dir_name / model_name

        if not model_path.exists():
            raise TrestleError(f'No model is found at path: {model_path}.')

        _, _, oscal_object = ModelUtils.load_distributed(model_path, trestle_root)

        return oscal_object, model_path

    @staticmethod
    def save_top_level_model(
        model: TopLevelOscalModel, trestle_root: pathlib.Path, model_name: str, file_content_type: FileContentType
    ) -> None:
        """Save a model by name and infer model type by inspection.

        You don't need to specify the model type (catalog, profile, etc.) but you must specify the file content type.
        If the model directory does not exist, it is created.
        """
        root_model_path = ModelUtils._root_path_for_top_level_model(trestle_root, model_name, model)
        full_model_path = root_model_path.with_suffix(FileContentType.to_file_extension(file_content_type))
        if not full_model_path.parent.exists():
            full_model_path.parent.mkdir(parents=True, exist_ok=True)
        model.oscal_write(full_model_path)

    @staticmethod
    def get_relative_model_type(relative_path: pathlib.Path) -> Tuple[Type[OscalBaseModel], str]:
        """
        Given the relative path of a file with respect to 'trestle_root' return the oscal model type.

        Args:
            relative_path: Relative path of the model with respect to the root directory of the trestle workspace.
        Returns:
            Type of Oscal Model for the provided model
            Alias of that oscal model.
        """
        if len(relative_path.parts) < 2:
            raise TrestleError(
                'Insufficient path length to be a valid relative path w.r.t trestle workspace root directory.'
            )
        model_dir = relative_path.parts[0]
        model_relative_path = pathlib.Path(*relative_path.parts[2:])  # catalogs, profiles, etc

        if model_dir in const.MODEL_DIR_LIST:
            module_name = const.MODEL_DIR_TO_MODEL_MODULE[model_dir]
        else:
            raise TrestleError(f'No valid trestle model type directory (e.g. catalogs) found for {model_dir}.')

        model_type, model_alias = ModelUtils.get_root_model(module_name)
        full_alias = model_alias

        for index, part in enumerate(model_relative_path.parts):
            alias = ModelUtils._extract_alias(part)
            if index > 0 or model_alias != alias:
                model_alias = alias
                full_alias = f'{full_alias}.{model_alias}'
                if utils.is_collection_field_type(model_type):
                    model_type = utils.get_inner_type(model_type)
                else:
                    model_type = model_type.alias_to_field_map()[alias].outer_type_

        return model_type, full_alias

    @staticmethod
    def get_stripped_model_type(
        absolute_path: pathlib.Path,
        absolute_trestle_root: pathlib.Path,
        aliases_not_to_be_stripped: List[str] = None
    ) -> Tuple[Type[OscalBaseModel], str]:
        """
        Get the stripped contextual model class and alias based on the contextual path.

        This function relies on the directory structure of the trestle model being edited to determine, based on the
        existing files and folder, which fields should be stripped from the model type represented by the
        path passed in as a parameter.
        """
        if aliases_not_to_be_stripped is None:
            aliases_not_to_be_stripped = []
        singular_model_type, model_alias = ModelUtils.get_relative_model_type(
            absolute_path.relative_to(absolute_trestle_root))
        logger.debug(f'singular model type {singular_model_type} model alias {model_alias}')

        # Stripped models do not apply to collection types such as List[] and Dict{}
        # if model type is a list or dict, generate a new wrapping model for it
        if utils.is_collection_field_type(singular_model_type):
            malias = model_alias.split('.')[-1]
            class_name = alias_to_classname(malias, AliasMode.JSON)
            logger.debug(f'collection field type class name {class_name} and alias {malias}')
            model_type = create_model(class_name, __base__=OscalBaseModel, __root__=(singular_model_type, ...))
            logger.debug(f'model_type created: {model_type}')
            model_type = cast(Type[OscalBaseModel], model_type)
            return model_type, model_alias

        malias = model_alias.split('.')[-1]
        logger.debug(f'not collection field type, malias: {malias}')
        if absolute_path.is_dir() and malias != ModelUtils._extract_alias(absolute_path.name):
            split_subdir = absolute_path / malias
        else:
            split_subdir = absolute_path.parent / absolute_path.with_suffix('').name

        aliases_to_be_stripped = set()
        if split_subdir.exists():
            for f in iterdir_without_hidden_files(split_subdir):
                alias = ModelUtils._extract_alias(f.name)
                if alias not in aliases_not_to_be_stripped:
                    aliases_to_be_stripped.add(alias)

        logger.debug(f'aliases to be stripped: {aliases_to_be_stripped}')
        if len(aliases_to_be_stripped) > 0:
            model_type = singular_model_type.create_stripped_model_type(
                stripped_fields_aliases=list(aliases_to_be_stripped)
            )
            logger.debug(f'model_type: {model_type}')
            return model_type, model_alias
        return singular_model_type, model_alias

    @staticmethod
    def model_type_to_model_dir(model_type: str) -> str:
        """Get plural model directory from model type."""
        if model_type not in const.MODEL_TYPE_LIST:
            raise err.TrestleError(f'Not a valid model type: {model_type}.')
        return const.MODEL_TYPE_TO_MODEL_DIR[model_type]

    @staticmethod
    def get_models_of_type(model_type: str, root: pathlib.Path) -> List[str]:
        """Get list of model names for requested type in trestle directory."""
        if model_type not in const.MODEL_TYPE_LIST:
            raise err.TrestleError(f'Model type {model_type} is not supported')
        # search relative to project root
        trestle_root = extract_trestle_project_root(root)
        if not trestle_root:
            logger.error(f'Given directory {root} is not within a trestle project.')
            raise err.TrestleError('Given directory is not within a trestle project.')

        # contruct path to the model file name
        model_dir_name = ModelUtils.model_type_to_model_dir(model_type)
        root_model_dir = trestle_root / model_dir_name
        model_list = []
        for f in root_model_dir.glob('*/'):
            # only look for proper json and yaml files
            if not ModelUtils._should_ignore(f.stem):
                if not f.is_dir():
                    logger.warning(
                        f'Ignoring validation of misplaced file {f.name} '
                        + f'found in the model directory, {model_dir_name}.'
                    )
                else:
                    model_list.append(f.stem)
        return model_list

    @staticmethod
    def get_all_models(root: pathlib.Path) -> List[Tuple[str, str]]:
        """Get list of all models in trestle directory as tuples (model_type, model_name)."""
        full_list = []
        for model_type in const.MODEL_TYPE_LIST:
            models = ModelUtils.get_models_of_type(model_type, root)
            for m in models:
                full_list.append((model_type, m))
        return full_list

    @staticmethod
    def get_model_path_for_name_and_class(
        trestle_root: pathlib.Path,
        model_name: str,
        model_class: Type[TopLevelOscalModel],
        file_content_type: Optional[FileContentType] = None
    ) -> Optional[pathlib.Path]:
        """
        Find the full path of a model given its name, model type and file content type.

        If file_content_type is given it will not inspect the file system or confirm the needed path and file exists.
        """
        if file_content_type is None:
            root_model_path = ModelUtils._root_path_for_top_level_model(trestle_root, model_name, model_class)
            file_content_type = FileContentType.path_to_content_type(root_model_path)
            if not FileContentType.is_readable_file(file_content_type):
                return None

            return root_model_path.with_suffix(FileContentType.to_file_extension(file_content_type))

        root_path = ModelUtils._root_path_for_top_level_model(trestle_root, model_name, model_class)
        return root_path.with_suffix(FileContentType.to_file_extension(file_content_type))

    @staticmethod
    def get_singular_alias(alias_path: str, relative_path: Optional[pathlib.Path] = None) -> str:
        """
        Get the alias in the singular form from a jsonpath.

        If contextual_mode is True and contextual_path is None, it assumes alias_path
        is relative to the directory the user is running trestle from.

        Args:
            alias_path: The current alias element path as a string
            relative_path: Optional relative path (w.r.t. trestle_root) to cater for relative element paths.
        Returns:
            Alias as a string
        """
        if len(alias_path.strip()) == 0:
            raise err.TrestleError(f'Invalid jsonpath {alias_path}')

        singular_alias: str = ''

        full_alias_path = alias_path
        if relative_path:
            logger.debug(f'get_singular_alias contextual mode: {str}')
            _, full_model_alias = ModelUtils.get_relative_model_type(relative_path)
            first_alias_a = full_model_alias.split('.')[-1]
            first_alias_b = alias_path.split('.')[0]
            if first_alias_a == first_alias_b:
                full_model_alias = '.'.join(full_model_alias.split('.')[:-1])
            full_alias_path = '.'.join([full_model_alias, alias_path]).strip('.')

        path_parts = full_alias_path.split(const.ALIAS_PATH_SEPARATOR)
        logger.debug(f'path parts: {path_parts}')

        model_types = []

        root_model_alias = path_parts[0]
        found = False
        for module_name in const.MODEL_TYPE_TO_MODEL_MODULE.values():
            model_type, model_alias = ModelUtils.get_root_model(module_name)
            if root_model_alias == model_alias:
                found = True
                model_types.append(model_type)
                break

        if not found:
            raise err.TrestleError(f'{root_model_alias} is an invalid root model alias.')

        if len(path_parts) == 1:
            return root_model_alias

        model_type = model_types[0]
        # go through path parts skipping first one
        for i in range(1, len(path_parts)):
            if utils.is_collection_field_type(model_type):
                # if it is a collection type and last part is * then break
                if i == len(path_parts) - 1 and path_parts[i] == '*':
                    break
                # otherwise get the inner type of items in the collection
                model_type = utils.get_inner_type(model_type)
                # and bump i
                i = i + 1
            else:
                path_part = path_parts[i]
                field_map = model_type.alias_to_field_map()
                if path_part not in field_map:
                    continue
                field = field_map[path_part]
                model_type = field.outer_type_
            model_types.append(model_type)

        last_alias = path_parts[-1]
        if last_alias == '*':
            last_alias = path_parts[-2]

        # generic model and not list, so return itself fixme doc
        if not utils.is_collection_field_type(model_type):
            return last_alias

        parent_model_type = model_types[-2]
        try:
            field_map = parent_model_type.alias_to_field_map()
            field = field_map[last_alias]
            outer_type = field.outer_type_
            inner_type = utils.get_inner_type(outer_type)
            inner_type_name = inner_type.__name__
            singular_alias = str_utils.classname_to_alias(inner_type_name, AliasMode.JSON)
        except Exception as e:
            raise err.TrestleError(f'Error in json path {alias_path}: {e}')

        return singular_alias

    @staticmethod
    def get_root_model(module_name: str) -> Tuple[Type[Any], str]:
        """Get the root model class and alias based on the module."""
        try:
            module = importlib.import_module(module_name)
        except ModuleNotFoundError as e:
            raise err.TrestleError(str(e))

        if hasattr(module, 'Model'):
            model_metadata = next(iter(module.Model.__fields__.values()))
            return model_metadata.type_, model_metadata.alias
        raise err.TrestleError('Invalid module')

    @staticmethod
    def _root_path_for_top_level_model(
        trestle_root: pathlib.Path, model_name: str, model_class: Union[TopLevelOscalModel, Type[TopLevelOscalModel]]
    ) -> pathlib.Path:
        """
        Find the root path to a model given its name and class - with no suffix.

        This is a private method used only to construct the root filepath based on model name and type.
        It does not check for existence or content type and it does not create the directory if it does not exist.
        """
        if not hasattr(model_class, '__module__') or model_class.__module__ not in const.MODEL_MODULE_LIST:
            raise TrestleError(f'Unable to determine model type for model {model_name} with class {model_class}')
        model_alias = const.MODEL_MODULE_TO_MODEL_TYPE[model_class.__module__]
        model_dir = trestle_root / f'{const.MODEL_TYPE_TO_MODEL_DIR[model_alias]}/{model_name}'
        return model_dir / model_alias

    @staticmethod
    def _extract_alias(string_dir: str) -> str:
        """
        Extract alias from filename or directory name removing extensions and prefixes related to dict and list.

        As we need to do this for multiple parts of a path operating on strings is easier.
        """
        alias = string_dir.split('.')[0].split(
            const.IDX_SEP
        )[-1]  # get suffix of file or directory name representing list or dict item
        return alias

    @staticmethod
    def _should_ignore(name: str) -> bool:
        """Check if the file or directory should be ignored or not."""
        return name[0] == '.' or name[0] == '_'

    @staticmethod
    def _load_list(abs_path: Path, abs_trestle_root: Path) -> Tuple[Type[OscalBaseModel], str, List[OscalBaseModel]]:
        """Given path to a directory of list(array) models, load the distributed models."""
        aliases_not_to_be_stripped = []
        instances_to_be_merged: List[OscalBaseModel] = []
        collection_model_type, collection_model_alias = ModelUtils.get_stripped_model_type(abs_path, abs_trestle_root)
        for path in sorted(trestle.common.file_utils.iterdir_without_hidden_files(abs_path)):

            # ASSUMPTION HERE: if it is a directory, there's a file that can not be decomposed further.
            if path.is_dir():
                continue
            _, model_alias, model_instance = ModelUtils.load_distributed(path, abs_trestle_root)

            instances_to_be_merged.append(model_instance)
            aliases_not_to_be_stripped.append(model_alias.split('.')[-1])

        return collection_model_type, collection_model_alias, instances_to_be_merged

    @staticmethod
    def _parameter_to_dict_recurse(obj: Union[OscalBaseModel, str], partial: bool) -> Union[str, Dict[str, Any]]:
        """
        Convert obj to dict containing only string values with recursion.

        Args:
            obj: The parameter or its consituent parts in recursive calls
            partial: Whether to convert the entire param or just the parts needed for markdown header

        Returns:
            The converted parameter as dictionary
        """
        main_fields = ['id', 'label', 'values', 'select', 'choice', 'how_many']
        if isinstance(obj, common.Remarks):
            return obj.__root__
        # it is either a string already or we cast it to string
        if not hasattr(obj, const.FIELDS_SET):
            return str(obj)
        # it is an oscal object and we need to recurse within its attributes
        res = {}
        for field in obj.__fields_set__:
            if partial and field not in main_fields:
                continue
            attr = getattr(obj, field)
            if not attr:
                continue
            if isinstance(attr, list):
                new_list = []
                for item in attr:
                    new_list.append(ModelUtils._parameter_to_dict_recurse(item, partial))
                res[field] = new_list
            elif isinstance(attr, str):
                res[field] = attr
            else:
                res[field] = ModelUtils._parameter_to_dict_recurse(attr, partial)
        return res

    @staticmethod
    def parameter_to_dict(obj: Union[OscalBaseModel, str], partial: bool) -> Union[str, Dict[str, Any]]:
        """
        Convert obj to dict containing only string values, storing only the fields that have values set.

        Args:
            obj: The parameter or its consituent parts in recursive calls
            partial: Whether to convert the entire param or just the parts needed for markdown header

        Returns:
            The converted parameter as dictionary, with values as None if not present
        """
        res = ModelUtils._parameter_to_dict_recurse(obj, partial)
        if 'values' not in res:
            res['values'] = None
        return res

    @staticmethod
    def _string_to_howmany(count_str: str) -> Optional[str]:
        clean_str = count_str.lower().strip().replace('-', ' ').replace('_', ' ')
        if clean_str == const.ONE:
            return const.ONE
        if clean_str == const.ONE_OR_MORE_SPACED:
            return const.ONE_OR_MORE_HYPHENED
        return None

    @staticmethod
    def dict_to_parameter(param_dict: Dict[str, Any]) -> common.Parameter:
        """
        Convert dict with only string values to Parameter with handling for HowMany and with validity checks.

        Args:
            param_dict: Dictionary of pure string values representing Parameter contents

        Returns:
            A valid OSCAL Parameter

        Notes:
            This handles both partial and full parameter dictionaries
            It checks for validity of the values if a select and HowMany is specified
            There is special handling for values: If it is a single string it is converted to list of one ParameterValue
            But if it is a list of strings is regarded as a list of values and is converted to a list of ParameterValues
        """
        values = param_dict.get('values', [])
        # special handling when only one value present - convert to list of 1
        if isinstance(values, str):
            values = [values]
            param_dict['values'] = values
        if 'select' in param_dict and 'how_many' in param_dict['select']:
            count_str = param_dict['select']['how_many']
            how_many = ModelUtils._string_to_howmany(count_str)
            if how_many is None:
                raise TrestleError(f'Unrecognized HowMany value {how_many} in Parameter: should be one-or-more or one.')
            param_dict['select']['how_many'] = how_many
            if how_many == const.ONE and len(values) > 1:
                logger.warning(f'Parameter specifies HowMany=1 but has {len(values)} values given.')
            choices = param_dict['select'].get('choice', [])
            if choices and values:
                for value in values:
                    if value not in choices:
                        logger.warning(f"Parameter {param_dict['id']} has value \"{value}\" not in choices: {choices}.")
        props = param_dict.get('props', [])
        if const.DISPLAY_NAME in param_dict:
            display_name = param_dict.pop(const.DISPLAY_NAME)
            props.append(common.Property(name=const.DISPLAY_NAME, value=display_name, ns=const.TRESTLE_GENERIC_NS))

        if 'ns' in param_dict:
            param_dict.pop('ns')
        param = common.Parameter(**param_dict)
        param.props = none_if_empty(props)
        return param

    @staticmethod
    def last_modified_at_time(timestamp: Optional[datetime] = None) -> common.LastModified:
        """Generate a LastModified set to timestamp or now."""
        timestamp = timestamp if timestamp else datetime.now().astimezone()
        return common.LastModified(__root__=timestamp)

    @staticmethod
    def update_last_modified(model: TopLevelOscalModel, timestamp: Optional[datetime] = None) -> None:
        """Update the LastModified timestamp in top level model to now."""
<<<<<<< HEAD
        timestamp = timestamp if timestamp else datetime.now().astimezone()
        model.metadata.last_modified = timestamp
=======
        model.metadata.last_modified = ModelUtils.last_modified_at_time(timestamp)
>>>>>>> 3c1d7bb4

    @staticmethod
    def model_age(model: TopLevelOscalModel) -> int:
        """Find time in seconds since LastModified timestamp."""
        # default to one year if no last_modified
        age_seconds = const.DAY_SECONDS * 365
        if model.metadata.last_modified:
            dt = datetime.now().astimezone() - model.metadata.last_modified
            age_seconds = dt.seconds
        return age_seconds

    @staticmethod
    def find_values_by_name(object_of_interest: Any, name_of_interest: str) -> List[Any]:
        """Traverse object and return list of values of specified name."""
        loe = []
        if isinstance(object_of_interest, BaseModel):
            value = getattr(object_of_interest, name_of_interest, None)
            if value is not None:
                loe.append(value)
            fields = getattr(object_of_interest, const.FIELDS_SET, None)
            if fields is not None:
                for field in fields:
                    loe.extend(
                        ModelUtils.find_values_by_name(getattr(object_of_interest, field, None), name_of_interest)
                    )
        elif type(object_of_interest) is list:
            for item in object_of_interest:
                loe.extend(ModelUtils.find_values_by_name(item, name_of_interest))
        elif type(object_of_interest) is dict:
            if name_of_interest in object_of_interest:
                loe.append(object_of_interest[name_of_interest])
            for item in object_of_interest.values():
                loe.extend(ModelUtils.find_values_by_name(item, name_of_interest))
        return loe

    @staticmethod
    def has_no_duplicate_values_by_name(object_of_interest: BaseModel, name_of_interest: str) -> bool:
        """Determine if duplicate values of type exist in object."""
        loe = ModelUtils.find_values_by_name(object_of_interest, name_of_interest)
        set_loe = set(loe)
        if len(loe) == len(set_loe):
            return True
        items = {}
        for item in loe:
            items[item] = items.get(item, 0) + 1
        # now print items
        for item, instances in items.items():
            if instances > 1:
                logger.warning(f'Duplicate detected of item {item} with {instances} instances.')
        return False

    @staticmethod
    def find_uuid_refs(object_of_interest: BaseModel) -> Set[str]:
        """Find uuid references made in prose and links."""
        # hrefs have form #foo or #uuid
        uuid_strs = ModelUtils.find_values_by_name(object_of_interest, 'href')

        # prose has uuid refs in markdown form: [foo](#bar) or [foo](#uuid)
        prose_list = ModelUtils.find_values_by_name(object_of_interest, 'prose')
        for prose in prose_list:
            matches = re.findall(const.MARKDOWN_URL_REGEX, prose)
            # the [1] is to extract the inner of 3 capture patterns
            new_uuids = [match[1] for match in matches]
            uuid_strs.extend(new_uuids)

        # collect the strings that start with # and are potential uuids
        uuid_strs = [uuid_str for uuid_str in uuid_strs if uuid_str and uuid_str[0] == '#']

        # go through all matches and build set of those that are uuids
        uuid_set = {uuid_match for uuid_str in uuid_strs for uuid_match in re.findall(const.UUID_REGEX, uuid_str[1:])}
        return uuid_set

    @staticmethod
    def _regenerate_uuids_in_place(object_of_interest: Any, uuid_lut: Dict[str, str]) -> Tuple[Any, Dict[str, str]]:
        """Update all uuids in model that require updating.

        Go through the model and replace all dicts with key == 'uuid' and replace the value with a new uuid4.
        Build a lookup table of the updates that were made.
        This function does not update the corresponding refs to those uuid's.  That is done by update_uuid_refs
        Note that this function needs to be started off with uuid_lut == {}, i.e. an empty dict.
        After that it recurses and grows the lut.

        Args:
            object_of_interest: pydantic.BaseModel, list, dict or str will be updated
            uuid_lut: dict of the growing lut of old:new uuid's.  First call must be made with value {}

        Returns:
            The updated object_of_interest with new uuid's (but refs to them are not updated)
            The final lookup table of old:new uuid's

        """
        uuid_str = 'uuid'
        # Certain types are known not to need updating and should not change
        # Resources are identified by uuid, and the corresponding href will have # in front of the uuid string
        # Neither of these should change
        # If other similar types are found they should be added to the FixedUuidModel typevar to prevent updating
        if isinstance(object_of_interest, common.Resource):
            pass
        elif isinstance(object_of_interest, BaseModel):
            # fields has names of all fields in model
            fields = getattr(object_of_interest, const.FIELDS_SET, None)
            for field in fields:
                new_object = None
                if field == uuid_str:
                    orig_uuid = getattr(object_of_interest, field)
                    if orig_uuid:
                        new_object = str(uuid.uuid4())
                        uuid_lut[orig_uuid] = new_object
                else:
                    new_object, uuid_lut = ModelUtils._regenerate_uuids_in_place(
                        object_of_interest.__dict__[field],
                        uuid_lut
                    )
                object_of_interest.__dict__[field] = new_object
        elif type(object_of_interest) is list:
            new_list = []
            for item in object_of_interest:
                new_item, uuid_lut = ModelUtils._regenerate_uuids_in_place(item, uuid_lut)
                new_list.append(new_item)
            object_of_interest = new_list
        elif type(object_of_interest) is dict:
            new_dict = {}
            for key, value in object_of_interest.items():
                if key == uuid_str:
                    new_val = str(uuid.uuid4())
                    new_dict[uuid_str] = new_val
                    uuid_lut[value] = new_val
                else:
                    new_value, uuid_lut = ModelUtils._regenerate_uuids_in_place(value, uuid_lut)
                    new_dict[key] = new_value
            object_of_interest = new_dict
        return object_of_interest, uuid_lut

    @staticmethod
    def _update_new_uuid_refs(object_of_interest: Any, uuid_lut: Dict[str, str]) -> Tuple[Any, int]:
        """Update all refs to uuids that were changed."""
        n_refs_updated = 0
        if isinstance(object_of_interest, BaseModel):
            fields = getattr(object_of_interest, const.FIELDS_SET, None)
            for field in fields:
                new_object, n_new_updates = ModelUtils._update_new_uuid_refs(
                    object_of_interest.__dict__[field],
                    uuid_lut
                )
                n_refs_updated += n_new_updates
                object_of_interest.__dict__[field] = new_object
        elif type(object_of_interest) is list:
            new_list = []
            for item in object_of_interest:
                new_item, n_new_updates = ModelUtils._update_new_uuid_refs(item, uuid_lut)
                n_refs_updated += n_new_updates
                new_list.append(new_item)
            object_of_interest = new_list
        elif type(object_of_interest) is dict:
            new_dict = {}
            for key, value in object_of_interest.items():
                if isinstance(value, str):
                    if value in uuid_lut:
                        new_dict[key] = uuid_lut[value]
                        n_refs_updated += 1
                    else:
                        new_dict[key] = value
                else:
                    new_value, n_new_updates = ModelUtils._update_new_uuid_refs(value, uuid_lut)
                    n_refs_updated += n_new_updates
                    new_dict[key] = new_value
            object_of_interest = new_dict
        elif isinstance(object_of_interest, str):
            if object_of_interest in uuid_lut:
                n_refs_updated += 1
                object_of_interest = uuid_lut[object_of_interest]
        return object_of_interest, n_refs_updated

    @staticmethod
    def regenerate_uuids(object_of_interest: Any) -> Tuple[Any, Dict[str, str], int]:
        """Regenerate all uuids in object and update corresponding references.

        Find all dicts with key == 'uuid' and replace the value with a new uuid4.
        Build a corresponding lookup table as you go, of old:new uuid values.
        Then make a second pass through the object and replace all string values
        present in the lookup table with the new value.

        Args:
            object_of_interest: pydantic.BaseModel, list, dict or str will be updated

        Returns:
            The updated object with new uuid's and refs
            The final lookup table of old:new uuid's
            A count of the number of refs that were updated
        """
        new_object, uuid_lut = ModelUtils._regenerate_uuids_in_place(object_of_interest, {})
        new_object, n_refs_updated = ModelUtils._update_new_uuid_refs(new_object, uuid_lut)
        return new_object, uuid_lut, n_refs_updated

    @staticmethod
    def fields_set_non_none(obj: BaseModel) -> Set[str]:
        """Find the fields set with Nones and empty items removed."""
        return set(as_filtered_list(list(obj.__fields_set__), lambda f: getattr(obj, f)))

    @staticmethod
    def _objects_differ(
        obj_a: Any, obj_b: Any, ignore_type_list: List[Any], ignore_name_list: List[str], ignore_all_uuid: bool
    ) -> bool:
        """
        Compare two objects with option to ignore given types.

        This does not check for tuples or other structures that won't be found in JSON.
        """
        obj_a_type = type(obj_a)
        obj_b_type = type(obj_b)
        if bool(obj_a) != bool(obj_b) or obj_a_type != obj_b_type:
            return True
        if not bool(obj_a):
            return False
        if obj_a_type in ignore_type_list:
            return False
        if obj_a_type is str:
            return obj_a != obj_b
        elif isinstance(obj_a, BaseModel):
            fields_a = ModelUtils.fields_set_non_none(obj_a)
            fields_b = ModelUtils.fields_set_non_none(obj_b)
            if fields_a != fields_b:
                return True
            for field in list_utils.as_filtered_list(fields_a, lambda f: f not in ignore_name_list):
                if ignore_all_uuid and 'uuid' in field:
                    continue
                if ModelUtils._objects_differ(getattr(obj_a, field),
                                              getattr(obj_b, field),
                                              ignore_type_list,
                                              ignore_name_list,
                                              ignore_all_uuid):
                    return True
        elif obj_a_type is list:
            if len(obj_a) != len(obj_b):
                return True
            for item_a, item_b in zip(obj_a, obj_b):
                if ModelUtils._objects_differ(item_a, item_b, ignore_type_list, ignore_name_list, ignore_all_uuid):
                    return True
        elif obj_a_type is dict:
            if obj_a.keys() != obj_b.keys():
                return True
            for key, val in obj_a.items():
                if ignore_all_uuid and 'uuid' in key:
                    continue
                if key not in ignore_name_list and ModelUtils._objects_differ(
                        val, obj_b[key], ignore_type_list, ignore_name_list, ignore_all_uuid):
                    return True
        elif obj_a != obj_b:
            return True
        return False

    @staticmethod
    def models_are_equivalent(
        model_a: Optional[TopLevelOscalModel],
        model_b: Optional[TopLevelOscalModel],
        ignore_all_uuid: bool = False
    ) -> bool:
        """
        Test if models are equivalent except for last modified and possibly uuid.

        If a model has had uuids regenerated, then all uuids *and references to them* are updated.  This means that
        special handling is required if a model has had uuids regenerated - when checking equivalence.
        """
        uuid_type_list = [
            common.LastModified,
            common.LocationUuid,
            common.PartyUuid,
            common.RelatedRisk,
            common.Source,
            assessment_plan.RelatedObservation,
            assessment_results.RelatedObservation,
            poam.RelatedObservation,
            poam.RelatedObservation1
        ]
        type_list = uuid_type_list if ignore_all_uuid else [common.LastModified]
        return not ModelUtils._objects_differ(model_a, model_b, type_list, ['last_modified'], ignore_all_uuid)

    @staticmethod
    def get_title_from_model_uri(trestle_root: pathlib.Path, uri: str) -> str:
        """Get title from model at uri."""
        try:
            fetcher = cache.FetcherFactory.get_fetcher(trestle_root, uri)
            model, _ = fetcher.get_oscal()
            return model.metadata.title
        except TrestleError as e:
            logger.warning(f'Error finding title for model at uri {uri}: {e}')
            raise<|MERGE_RESOLUTION|>--- conflicted
+++ resolved
@@ -638,12 +638,8 @@
     @staticmethod
     def update_last_modified(model: TopLevelOscalModel, timestamp: Optional[datetime] = None) -> None:
         """Update the LastModified timestamp in top level model to now."""
-<<<<<<< HEAD
         timestamp = timestamp if timestamp else datetime.now().astimezone()
         model.metadata.last_modified = timestamp
-=======
-        model.metadata.last_modified = ModelUtils.last_modified_at_time(timestamp)
->>>>>>> 3c1d7bb4
 
     @staticmethod
     def model_age(model: TopLevelOscalModel) -> int:
