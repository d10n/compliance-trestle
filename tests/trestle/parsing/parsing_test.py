# -*- mode:python; coding:utf-8 -*-

# Copyright (c) 2020 IBM Corp. All rights reserved.
#
# Licensed under the Apache License, Version 2.0 (the "License");
# you may not use this file except in compliance with the License.
# You may obtain a copy of the License at
#
#     http://www.apache.org/licenses/LICENSE-2.0
#
# Unless required by applicable law or agreed to in writing, software
# distributed under the License is distributed on an "AS IS" BASIS,
# WITHOUT WARRANTIES OR CONDITIONS OF ANY KIND, either express or implied.
# See the License for the specific language governing permissions and
# limitations under the License.
"""Tests for json and yaml manipulations of oscal files."""

import datetime
import os
import pathlib

from dateutil.parser import isoparse

import dictdiffer

import pytest

import trestle.oscal.target as ostarget
from trestle.utils import fs

import yaml

yaml_path = 'tests' + os.sep + 'data' + os.sep + 'yaml' + os.sep
json_path = 'tests' + os.sep + 'data' + os.sep + 'json' + os.sep
encoding = 'utf8'
loader = yaml.Loader


def times_equal(t1, t2):
    """Test timestring equality."""
    dt1 = isoparse(t1)
    dt2 = isoparse(t2)
    assert type(dt1) == datetime.datetime
    assert type(dt2) == datetime.datetime

    return dt1 == dt2


def test_yaml_load():
    """Test yaml load."""
    # happy path
    read_file = pathlib.Path(yaml_path + 'good_simple.yaml').open('r', encoding=encoding)
    obj = yaml.load(read_file, Loader=loader)
    assert obj is not None

    # unhappy path
    with pytest.raises(yaml.parser.ParserError):
        read_file = pathlib.Path(yaml_path + 'bad_simple.yaml').open('r', encoding=encoding)
        obj = yaml.load(read_file, Loader=loader)


def test_yaml_dump(tmpdir):
    """Test yaml load and dump."""
    target_name = 'good_target.yaml'

    # happy path
    read_file = pathlib.Path(yaml_path + target_name).open('r', encoding=encoding)
    target = yaml.load(read_file, Loader=loader)
    assert target is not None

    fs.ensure_directory(tmpdir)

<<<<<<< HEAD
    dump_name = tmpdir + os.sep + target_name
=======
    dump_name = tmpdir + '/' + target_name
>>>>>>> 27702bd5

    write_file = pathlib.Path(dump_name).open('w', encoding=encoding)
    yaml.dump(target, write_file)

    read_file = pathlib.Path(dump_name).open('r', encoding=encoding)
    saved_target = yaml.load(read_file, Loader=loader)
    assert saved_target is not None

    assert saved_target == target

    # clean up
    os.remove(dump_name)
    os.removedirs(tmpdir)


def test_oscal_model(tmpdir):
    """Test pydantic oscal model."""
    good_target_name = 'good_target.yaml'

    # load good target
    read_file = pathlib.Path(yaml_path + good_target_name).open('r', encoding=encoding)
    yaml_target = yaml.load(read_file, Loader=loader)
    assert yaml_target is not None

    # represent it internally as pydantic target definition model
    oscal_target_def = ostarget.TargetDefinition.parse_obj(yaml_target['target-definition'])

    assert oscal_target_def is not None

    yaml_target_def = yaml_target['target-definition']

    fs.ensure_directory(tmpdir)
<<<<<<< HEAD
    dump_name = tmpdir + os.sep + good_target_name
=======
    dump_name = tmpdir + '/' + good_target_name
>>>>>>> 27702bd5

    # write the oscal target def out as yaml
    # exclude all None's and rename to original OSCAL form with - instead of _
    write_file = pathlib.Path(dump_name).open('w', encoding=encoding)
    yaml.dump(yaml.safe_load(oscal_target_def.json(exclude_none=True, by_alias=True)), write_file)

    # read it back in
    read_file = pathlib.Path(dump_name).open('r', encoding=encoding)
    oscal_target_def_reload = yaml.load(read_file, Loader=loader)

    # clean up
    os.remove(dump_name)
    os.removedirs(tmpdir)

    assert oscal_target_def_reload is not None

    # find all differences
    tdiff = dictdiffer.diff(oscal_target_def_reload, yaml_target_def)

    # allow any differences that appear to be different representations of equivalent datetime
    # only thing allowed is a change from one timestring to another one representing same global datetime
    for d in tdiff:
        assert (d[0] == 'change')
        assert (times_equal(d[2][0], d[2][1]))

    # load good target with different timezone
    read_file = pathlib.Path(yaml_path + 'good_target_diff_tz.yaml').open('r', encoding=encoding)
    yaml_target_diff_tz = yaml.load(read_file, Loader=loader)
    assert yaml_target_diff_tz is not None

    # represent it internally as pydantic target definition model
    oscal_target_def_diff_tz = ostarget.TargetDefinition.parse_obj(yaml_target_diff_tz['target-definition'])

    # find all differences
    tdiff = dictdiffer.diff(oscal_target_def_diff_tz, oscal_target_def)

    # allow any differences that appear to be different representations of equivalent datetime
    # only thing allowed is a change from one timestring to another one representing same global datetime
    for d in tdiff:
        assert (d[0] == 'change')
        assert (times_equal(d[2][0], d[2][1]))


"""
    # following test can be enabled when the pydantic base class checks for timezone
    # load bad target with missing timezone
    with open(yaml_path + 'bad_target_no_tz.yaml', 'r', encoding=encoding) as read_file:
        yaml_target_no_tz = yaml.load(read_file, Loader=loader)
    assert yaml_target_no_tz is not None

    # represent it internally as pydantic target definition model
    # this should fail since timzeone missing
    oscal_target_def_no_tz = None
    failed = False
    try:
        oscal_target_def_no_tz = ostarget.TargetDefinition.parse_obj(yaml_target_no_tz['target-definition'])
    except Exception:
        failed = True
    assert (failed)
    assert (oscal_target_def_no_tz is None)
"""<|MERGE_RESOLUTION|>--- conflicted
+++ resolved
@@ -70,11 +70,7 @@
 
     fs.ensure_directory(tmpdir)
 
-<<<<<<< HEAD
-    dump_name = tmpdir + os.sep + target_name
-=======
     dump_name = tmpdir + '/' + target_name
->>>>>>> 27702bd5
 
     write_file = pathlib.Path(dump_name).open('w', encoding=encoding)
     yaml.dump(target, write_file)
@@ -107,11 +103,7 @@
     yaml_target_def = yaml_target['target-definition']
 
     fs.ensure_directory(tmpdir)
-<<<<<<< HEAD
-    dump_name = tmpdir + os.sep + good_target_name
-=======
     dump_name = tmpdir + '/' + good_target_name
->>>>>>> 27702bd5
 
     # write the oscal target def out as yaml
     # exclude all None's and rename to original OSCAL form with - instead of _
